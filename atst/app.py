--- conflicted
+++ resolved
@@ -92,14 +92,13 @@
             {"requests_client": deps["requests_client"]},
             name="requests_submit",
         ),
-<<<<<<< HEAD
         # Dummy request/approval screen
         url(
             r"/request/approval",
             Main,
             {"page": "request_approval"},
             name="request_approval"
-=======
+        ),
         url(
             r"/requests/verify/(\S+)",
             RequestFinancialVerification,
@@ -115,7 +114,6 @@
             Main,
             {"page": "requests/financial_verification_submitted"},
             name="financial_verification_submitted",
->>>>>>> 34a1743b
         ),
         url(r"/users", Main, {"page": "users"}, name="users"),
         url(r"/reports", Main, {"page": "reports"}, name="reports"),
