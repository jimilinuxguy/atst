--- conflicted
+++ resolved
@@ -50,8 +50,6 @@
 @import 'sections/member_edit';
 @import 'sections/reports';
 @import 'sections/task_order';
-<<<<<<< HEAD
-=======
 
 //
 // IE likes to display an outline when focusing on an element. This
@@ -59,5 +57,4 @@
 //
 *:focus {
   outline: 0;
-}
->>>>>>> 7f441015
+}