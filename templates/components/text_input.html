{% from "components/icon.html" import Icon %}
<<<<<<< HEAD
=======

{% macro TextInput(field, placeholder='') -%}
  <div class='usa-input {% if field.errors %}usa-input--error{% endif %}'>
    <label for={{field.name}}>
      {{ field.label }}
>>>>>>> 0d2a8faa

{% macro TextInput(field, placeholder='', validation='anything', paragraph=False) -%}
  <textinput
    name='{{ field.name }}'
    validation='{{ validation }}'
    {% if field.data %}set-value='{{ field.data }}'{% endif %}
    inline-template>

<<<<<<< HEAD
    <div
      v-bind:class="['usa-input usa-input--validation--' + validation, { 'usa-input--error': showError, 'usa-input--success': showValid }]"
      class='usa-input {% if field.errors %}usa-input--error{% endif %}'>

      <label for={{field.name}}>
        {{ field.label }}
        {% if field.description %}
          <span class='usa-input__help'>{{ field.description | safe }}</span>
        {% endif %}

        {% if errors %}
          {{ Icon('alert') }}
        {% endif %}

        <template v-if='showError'>{{ Icon('alert') }}</template>
        <template v-if='showValid'>{{ Icon('ok') }}</template>

      </label>
=======
      {% if field.errors %}{{ Icon('alert') }}{% endif %}
    </label>
>>>>>>> 0d2a8faa

      {% if paragraph %}

        <textarea
          v-on:input='onInput'
          v-on:change='onChange'
          v-bind:value='value'
          id='{{ field.name }}'
          name='{{ field.name }}'
          ref='input'
          placeholder='{{ placeholder }}'>
        </textarea>

      {% else %}

        <masked-input
          v-on:input='onInput'
          v-on:change='onChange'
          v-bind:value='value'
          v-bind:mask='mask'
          v-bind:pipe='pipe'
          v-bind:keep-char-positions='keepCharPositions'
          id='{{ field.name }}'
          name='{{ field.name }}'
          type='text'
          ref='input'
          placeholder='{{ placeholder }}'
          {% if field.errors %}aria-invalid='true'{% endif %}>
        </masked-input>
      {% endif %}

      {% if field.errors %}
        {% for error in field.errors %}
          <span class='usa-input__message'>{{ error }}</span>
        {% endfor %}
      {% endif %}
    </div>
</textinput>
{%- endmacro %}<|MERGE_RESOLUTION|>--- conflicted
+++ resolved
@@ -1,12 +1,4 @@
 {% from "components/icon.html" import Icon %}
-<<<<<<< HEAD
-=======
-
-{% macro TextInput(field, placeholder='') -%}
-  <div class='usa-input {% if field.errors %}usa-input--error{% endif %}'>
-    <label for={{field.name}}>
-      {{ field.label }}
->>>>>>> 0d2a8faa
 
 {% macro TextInput(field, placeholder='', validation='anything', paragraph=False) -%}
   <textinput
@@ -15,7 +7,6 @@
     {% if field.data %}set-value='{{ field.data }}'{% endif %}
     inline-template>
 
-<<<<<<< HEAD
     <div
       v-bind:class="['usa-input usa-input--validation--' + validation, { 'usa-input--error': showError, 'usa-input--success': showValid }]"
       class='usa-input {% if field.errors %}usa-input--error{% endif %}'>
@@ -26,7 +17,7 @@
           <span class='usa-input__help'>{{ field.description | safe }}</span>
         {% endif %}
 
-        {% if errors %}
+        {% if field.errors %}
           {{ Icon('alert') }}
         {% endif %}
 
@@ -34,10 +25,6 @@
         <template v-if='showValid'>{{ Icon('ok') }}</template>
 
       </label>
-=======
-      {% if field.errors %}{{ Icon('alert') }}{% endif %}
-    </label>
->>>>>>> 0d2a8faa
 
       {% if paragraph %}
 
@@ -67,6 +54,7 @@
           placeholder='{{ placeholder }}'
           {% if field.errors %}aria-invalid='true'{% endif %}>
         </masked-input>
+      
       {% endif %}
 
       {% if field.errors %}
