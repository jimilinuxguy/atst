--- conflicted
+++ resolved
@@ -160,19 +160,8 @@
       </dd>
     </div>
 
-    {% if (data['details_of_use']['estimated_monthly_spend'] and ((data['details_of_use']['estimated_monthly_spend'] * 12) > 1000000)) %}
-      <div>
-        <dt>Total Spend</dt>
-        <dd>
-          {% if data['details_of_use']['dollar_value'] %}
-            {{ data['details_of_use']['dollar_value'] | dollars }}
-          {% else %}
-            {{ RequiredLabel() }}
-          {% endif %}
-        </dd>
-      </div>
-
-<<<<<<< HEAD
+    {% if jedi_request and jedi_request.annual_spend > 1000000 %}
+
       <div>
         <dt>Number of User Sessions</dt>
         <dd>
@@ -182,17 +171,10 @@
             {{ RequiredLabel() }}
           {% endif %}
         </dd>
-=======
-    {% if jedi_request and jedi_request.annual_spend > 1000000 %}
-      <div>
-        <dt>Number of User Sessions</dt>
-        <dd>{{ data['details_of_use']['number_user_sessions'] or RequiredLabel() }}</dd>
->>>>>>> a574734a
       </div>
 
       <div>
         <dt>Average Daily Traffic (Number of Requests)</dt>
-<<<<<<< HEAD
         <dd>
           {% if data['details_of_use']['average_daily_traffic'] %}
             {{ data['details_of_use']['average_daily_traffic'] | readableInteger }}
@@ -200,14 +182,10 @@
             {{ RequiredLabel() }}
           {% endif %}
         </dd>
-=======
-        <dd>{{ data['details_of_use']['average_daily_traffic'] or RequiredLabel() }}</dd>
->>>>>>> a574734a
       </div>
 
       <div>
         <dt>Average Daily Traffic (GB)</dt>
-<<<<<<< HEAD
         <dd>
           {% if data['details_of_use']['average_daily_traffic_gb'] %}
             {{ data['details_of_use']['average_daily_traffic_gb'] | readableInteger }} GB
@@ -215,11 +193,19 @@
             {{ RequiredLabel() }}
           {% endif %}
         </dd>
-=======
-        <dd>{{ data['details_of_use']['average_daily_traffic_gb'] or RequiredLabel() }}</dd>
->>>>>>> a574734a
       </div>
     {% endif %}
+    
+    <div>
+      <dt>Total Spend</dt>
+      <dd>
+        {% if data['details_of_use']['dollar_value'] %}
+          {{ data['details_of_use']['dollar_value'] | dollars }}
+        {% else %}
+          {{ RequiredLabel() }}
+        {% endif %}
+      </dd>
+    </div>
 
     <div>
       <dt>Start Date</dt>
