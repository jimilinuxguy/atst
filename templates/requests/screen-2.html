{% extends 'requests_new.html' %}

{% from "components/alert.html" import Alert %}
{% from "components/text_input.html" import TextInput %}
{% from "components/options_input.html" import OptionsInput %}

{% block subtitle %}
<h2>Information About You</h2>
{% endblock %}

{% block form %}

{% if f.errors %}
  {{ Alert('There were some errors',
    message="<p>Please see below.</p>",
    level='error'
  ) }}
{% endif %}

<p>Please tell us more about you.</p>

{{ TextInput(f.fname_request, placeholder='First Name') }}
{{ TextInput(f.lname_request, placeholder='Last Name') }}
{{ TextInput(f.email_request, placeholder='jane@mail.mil', validation='email') }}
{{ TextInput(f.phone_number, placeholder='e.g. (123) 456-7890', validation='usPhone') }}

<p>We want to collect the following information from you for security auditing and determining priviledged user access.</p>

{{ TextInput(f.service_branch,placeholder='e.g. US Air Force, US Army, US Navy, Marine Corps, Defense Media Agency') }}
{{ OptionsInput(f.citizenship) }}
{{ OptionsInput(f.designation) }}
<<<<<<< HEAD
{{ TextInput(f.date_latest_training,tooltip="When was the last time you completed the IA training? <br> Information Assurance (IA) training is an important step in cyber awareness.") }}
=======
{{ TextInput(f.date_latest_training, placeholder='MM / DD / YYYY', validation='date') }}
>>>>>>> fd13c981

{% endblock %}<|MERGE_RESOLUTION|>--- conflicted
+++ resolved
@@ -29,10 +29,5 @@
 {{ TextInput(f.service_branch,placeholder='e.g. US Air Force, US Army, US Navy, Marine Corps, Defense Media Agency') }}
 {{ OptionsInput(f.citizenship) }}
 {{ OptionsInput(f.designation) }}
-<<<<<<< HEAD
-{{ TextInput(f.date_latest_training,tooltip="When was the last time you completed the IA training? <br> Information Assurance (IA) training is an important step in cyber awareness.") }}
-=======
-{{ TextInput(f.date_latest_training, placeholder='MM / DD / YYYY', validation='date') }}
->>>>>>> fd13c981
-
+{{ TextInput(f.date_latest_training,tooltip="When was the last time you completed the IA training? <br> Information Assurance (IA) training is an important step in cyber awareness.",placeholder="MM / DD / YYYY", validation="date") }}
 {% endblock %}